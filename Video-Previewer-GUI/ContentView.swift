--- conflicted
+++ resolved
@@ -16,30 +16,19 @@
     
     var body: some View {
         
-<<<<<<< HEAD
         HStack(spacing:0) {
             PreviewPane()
-=======
-        HStack(spacing: 0) {
-            Image(nsImage: vp?.getFirstFrame() ?? NSImage())
-                .resizable()
-                .frame(width: 200.0, height: 200.0)
-                
->>>>>>> f4e91d36
             SidePanel()
                 .frame(minWidth: 200, maxWidth: 250)
         }
     }
     
-<<<<<<< HEAD
-=======
     init() {
         vp?.loadConfig()
         vp?.loadVideo()
         vp?.updatePreview()
     }
     
->>>>>>> f4e91d36
 }
 
 
